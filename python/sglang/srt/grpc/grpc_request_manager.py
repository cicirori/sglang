--- conflicted
+++ resolved
@@ -540,6 +540,7 @@
         put_tasks = []
         cleanup_tasks = []
         now = time.time()
+        now_perf_counter = time.perf_counter()
 
         # Process each request in the batch
         for i, rid in enumerate(batch_out.rids):
@@ -554,11 +555,6 @@
                 continue
 
             # Update metrics
-<<<<<<< HEAD
-            now = time.time()
-            now_perf_counter = time.perf_counter()
-=======
->>>>>>> 83a7c89c
             if state.first_token_time == 0.0:
                 state.first_token_time = now
                 state.first_token_time_perf = now_perf_counter
