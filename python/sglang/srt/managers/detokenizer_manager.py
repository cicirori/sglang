# Copyright 2023-2024 SGLang Team
# Licensed under the Apache License, Version 2.0 (the "License");
# you may not use this file except in compliance with the License.
# You may obtain a copy of the License at
#
#     http://www.apache.org/licenses/LICENSE-2.0
#
# Unless required by applicable law or agreed to in writing, software
# distributed under the License is distributed on an "AS IS" BASIS,
# WITHOUT WARRANTIES OR CONDITIONS OF ANY KIND, either express or implied.
# See the License for the specific language governing permissions and
# limitations under the License.
# ==============================================================================
"""DetokenizerManager is a process that detokenizes the token ids."""

import dataclasses
import logging
import os
import signal
from collections import OrderedDict
from typing import Dict, List, Union

import psutil
import setproctitle
import zmq

from sglang.srt.managers.io_struct import (
    BatchEmbeddingOutput,
    BatchMultimodalDecodeReq,
    BatchMultimodalOutput,
    BatchStrOutput,
    BatchTokenIDOutput,
    FreezeGCReq,
    MultiTokenizerRegisterReq,
)
from sglang.srt.managers.multi_tokenizer_mixin import MultiHttpWorkerDetokenizerMixin
from sglang.srt.server_args import PortArgs, ServerArgs
from sglang.srt.utils import (
    configure_logger,
    freeze_gc,
    get_zmq_socket,
    kill_itself_when_parent_died,
)
from sglang.srt.utils.hf_transformers_utils import get_tokenizer
from sglang.utils import (
    TypeBasedDispatcher,
    find_printable_text,
    get_exception_traceback,
)

logger = logging.getLogger(__name__)

# Maximum number of request states that detokenizer can hold. When exceeded,
# oldest request states will be evicted. Default: 65536 (1<<16).
# For more details, see: https://github.com/sgl-project/sglang/issues/2812
# Use power of 2 values for better memory allocation.
DETOKENIZER_MAX_STATES = int(os.environ.get("SGLANG_DETOKENIZER_MAX_STATES", 1 << 16))


@dataclasses.dataclass
class DecodeStatus:
    """Store the status of incremental decoding."""

    decoded_text: str
    decode_ids: List[int]
    surr_offset: int
    read_offset: int
    # Offset that's sent to tokenizer for incremental update.
    sent_offset: int = 0


class DetokenizerManager(MultiHttpWorkerDetokenizerMixin):
    """DetokenizerManager is a process that detokenizes the token ids."""

    def __init__(
        self,
        server_args: ServerArgs,
        port_args: PortArgs,
    ):
        # Init inter-process communication
        context = zmq.Context(2)
        self.recv_from_scheduler = get_zmq_socket(
            context, zmq.PULL, port_args.detokenizer_ipc_name, True
        )
        self.send_to_tokenizer = get_zmq_socket(
            context, zmq.PUSH, port_args.tokenizer_ipc_name, False
        )

        if server_args.skip_tokenizer_init:
            self.tokenizer = None
        else:
            self.tokenizer = get_tokenizer(
                server_args.tokenizer_path,
                tokenizer_mode=server_args.tokenizer_mode,
                trust_remote_code=server_args.trust_remote_code,
                revision=server_args.revision,
            )

        self.decode_status = LimitedCapacityDict(capacity=DETOKENIZER_MAX_STATES)
        self.is_dummy = server_args.load_format == "dummy"

        self._request_dispatcher = TypeBasedDispatcher(
            [
                (BatchEmbeddingOutput, self.handle_batch_embedding_out),
                (BatchTokenIDOutput, self.handle_batch_token_id_out),
                (BatchMultimodalDecodeReq, self.handle_multimodal_decode_req),
                (MultiTokenizerRegisterReq, lambda x: x),
                (FreezeGCReq, self.handle_freeze_gc_req),
            ]
        )

        self.is_tool_call_parser_gpt_oss = server_args.tool_call_parser == "gpt-oss"

    def event_loop(self):
        """The event loop that handles requests"""
        while True:
            recv_obj = self.recv_from_scheduler.recv_pyobj()
            output = self._request_dispatcher(recv_obj)
            if output is not None:
                self.send_to_tokenizer.send_pyobj(output)

    def trim_matched_stop(
        self, output: Union[str, List[int]], finished_reason: Dict, no_stop_trim: bool
    ):
        if no_stop_trim or not finished_reason:
            return output

        matched = finished_reason.get("matched", None)
        if not matched:
            return output

        # TODO(lmzheng): handle the case where multiple stop strs are hit

        # Trim stop str.
        if isinstance(matched, str) and isinstance(output, str):
            pos = output.find(matched)
            return output[:pos] if pos != -1 else output

        # Trim stop token.
        if isinstance(matched, int) and isinstance(output, list):
            # 200012 <|call|> is the tool call token and one of eos tokens for gpt-oss model
            if output[-1] == 200012 and self.is_tool_call_parser_gpt_oss:
                return output
            assert len(output) > 0
            return output[:-1]
        return output

    def handle_batch_embedding_out(self, recv_obj: BatchEmbeddingOutput):
        # If it is embedding model, no detokenization is needed.
        return recv_obj

    def handle_batch_token_id_out(self, recv_obj: BatchTokenIDOutput):
        bs = len(recv_obj.rids)

        # Initialize decode status
        read_ids, surr_ids = [], []
        for i in range(bs):
            rid = recv_obj.rids[i]
            if rid not in self.decode_status:
                s = DecodeStatus(
                    decoded_text=recv_obj.decoded_texts[i],
                    decode_ids=recv_obj.decode_ids[i],
                    surr_offset=0,
                    read_offset=recv_obj.read_offsets[i],
                )
                self.decode_status[rid] = s
            else:
                s = self.decode_status[rid]
                s.decode_ids.extend(recv_obj.decode_ids[i])

            read_ids.append(
                self.trim_matched_stop(
                    s.decode_ids[s.surr_offset :],
                    recv_obj.finished_reasons[i],
                    recv_obj.no_stop_trim[i],
                )
            )
            surr_ids.append(s.decode_ids[s.surr_offset : s.read_offset])

        # TODO(lmzheng): handle skip_special_tokens/spaces_between_special_tokens per request
        surr_texts = self.tokenizer.batch_decode(
            surr_ids,
            skip_special_tokens=recv_obj.skip_special_tokens[0],
            spaces_between_special_tokens=recv_obj.spaces_between_special_tokens[0],
        )
        read_texts = self.tokenizer.batch_decode(
            read_ids,
            skip_special_tokens=recv_obj.skip_special_tokens[0],
            spaces_between_special_tokens=recv_obj.spaces_between_special_tokens[0],
        )

        # Incremental decoding
        output_strs = []
        for i in range(bs):
            try:
                s = self.decode_status[recv_obj.rids[i]]
            except KeyError:
                raise RuntimeError(
                    f"Decode status not found for request {recv_obj.rids[i]}. "
                    "It may be due to the request being evicted from the decode status due to memory pressure. "
                    "Please increase the maximum number of requests by setting "
                    "the SGLANG_DETOKENIZER_MAX_STATES environment variable to a bigger value than the default value. "
                    f"The current value is {DETOKENIZER_MAX_STATES}. "
                    "For more details, see: https://github.com/sgl-project/sglang/issues/2812"
                )
            new_text = read_texts[i][len(surr_texts[i]) :]
            if recv_obj.finished_reasons[i] is None:
                # Streaming chunk: update the decode status
                if len(new_text) > 0 and not new_text.endswith("�"):
                    s.decoded_text = s.decoded_text + new_text
                    s.surr_offset = s.read_offset
                    s.read_offset = len(s.decode_ids)
                    new_text = ""
                else:
                    new_text = find_printable_text(new_text)

            output_str = self.trim_matched_stop(
                s.decoded_text + new_text,
                recv_obj.finished_reasons[i],
                recv_obj.no_stop_trim[i],
            )
            # Incrementally send text.
            incremental_output = output_str[s.sent_offset :]
            s.sent_offset = len(output_str)
            output_strs.append(incremental_output)

        return BatchStrOutput(
            rids=recv_obj.rids,
            finished_reasons=recv_obj.finished_reasons,
            output_strs=output_strs,
            output_ids=recv_obj.decode_ids,
            prompt_tokens=recv_obj.prompt_tokens,
            completion_tokens=recv_obj.completion_tokens,
            cached_tokens=recv_obj.cached_tokens,
            spec_verify_ct=recv_obj.spec_verify_ct,
            spec_accepted_tokens=recv_obj.spec_accepted_tokens,
            input_token_logprobs_val=recv_obj.input_token_logprobs_val,
            input_token_logprobs_idx=recv_obj.input_token_logprobs_idx,
            output_token_logprobs_val=recv_obj.output_token_logprobs_val,
            output_token_logprobs_idx=recv_obj.output_token_logprobs_idx,
            input_top_logprobs_val=recv_obj.input_top_logprobs_val,
            input_top_logprobs_idx=recv_obj.input_top_logprobs_idx,
            output_top_logprobs_val=recv_obj.output_top_logprobs_val,
            output_top_logprobs_idx=recv_obj.output_top_logprobs_idx,
            input_token_ids_logprobs_val=recv_obj.input_token_ids_logprobs_val,
            input_token_ids_logprobs_idx=recv_obj.input_token_ids_logprobs_idx,
            output_token_ids_logprobs_val=recv_obj.output_token_ids_logprobs_val,
            output_token_ids_logprobs_idx=recv_obj.output_token_ids_logprobs_idx,
            output_token_entropy_val=recv_obj.output_token_entropy_val,
            output_hidden_states=recv_obj.output_hidden_states,
            placeholder_tokens_idx=None,
            placeholder_tokens_val=None,
<<<<<<< HEAD
            queue_time=recv_obj.queue_time,
            inference_start_time=recv_obj.inference_start_time,
            prefill_delay=recv_obj.prefill_delay,
            prefill_latency=recv_obj.prefill_latency,
=======
            token_steps=recv_obj.token_steps,
>>>>>>> c224a4c6
        )

    def handle_multimodal_decode_req(self, recv_obj: BatchMultimodalDecodeReq):
        outputs = self.tokenizer.detokenize(recv_obj)
        return BatchMultimodalOutput(
            rids=recv_obj.rids,
            finished_reasons=recv_obj.finished_reasons,
            outputs=outputs,
            prompt_tokens=recv_obj.prompt_tokens,
            completion_tokens=recv_obj.completion_tokens,
            cached_tokens=recv_obj.cached_tokens,
            placeholder_tokens_idx=None,
            placeholder_tokens_val=None,
            queue_time=recv_obj.queue_time,
            inference_start_time=recv_obj.inference_start_time,
            prefill_delay=recv_obj.prefill_delay,
            prefill_latency=recv_obj.prefill_latency,
        )

    def handle_freeze_gc_req(self, recv_req: FreezeGCReq):
        freeze_gc("Detokenizer Manager")
        return None


class LimitedCapacityDict(OrderedDict):
    def __init__(self, capacity: int, *args, **kwargs):
        super().__init__(*args, **kwargs)
        self.capacity = capacity

    def __setitem__(self, key, value):
        if len(self) >= self.capacity:
            # Remove the oldest element (first item in the dict)
            self.popitem(last=False)
        # Set the new item
        super().__setitem__(key, value)


def run_detokenizer_process(
    server_args: ServerArgs,
    port_args: PortArgs,
):
    kill_itself_when_parent_died()
    setproctitle.setproctitle("sglang::detokenizer")
    configure_logger(server_args)
    parent_process = psutil.Process().parent()

    try:
        manager = DetokenizerManager(server_args, port_args)
        if server_args.tokenizer_worker_num > 1:
            manager.multi_http_worker_event_loop()
        else:
            manager.event_loop()
    except Exception:
        manager.maybe_clear_socket_mapping()
        traceback = get_exception_traceback()
        logger.error(f"DetokenizerManager hit an exception: {traceback}")
        parent_process.send_signal(signal.SIGQUIT)<|MERGE_RESOLUTION|>--- conflicted
+++ resolved
@@ -250,14 +250,11 @@
             output_hidden_states=recv_obj.output_hidden_states,
             placeholder_tokens_idx=None,
             placeholder_tokens_val=None,
-<<<<<<< HEAD
             queue_time=recv_obj.queue_time,
             inference_start_time=recv_obj.inference_start_time,
             prefill_delay=recv_obj.prefill_delay,
             prefill_latency=recv_obj.prefill_latency,
-=======
             token_steps=recv_obj.token_steps,
->>>>>>> c224a4c6
         )
 
     def handle_multimodal_decode_req(self, recv_obj: BatchMultimodalDecodeReq):
