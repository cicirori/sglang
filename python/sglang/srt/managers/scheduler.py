--- conflicted
+++ resolved
@@ -2086,7 +2086,7 @@
             else:
                 extend_logprob_start_len_per_req = None
 
-            return GenerationBatchResult.from_forward_batch_output(
+            ret = GenerationBatchResult.from_forward_batch_output(
                 forward_batch_output=forward_batch_output,
                 extend_input_len_per_req=extend_input_len_per_req,
                 extend_logprob_start_len_per_req=extend_logprob_start_len_per_req,
@@ -2094,20 +2094,15 @@
         else:  # embedding or reward model
             model_worker_batch = batch.get_model_worker_batch()
             embeddings = self.tp_worker.forward_batch_embedding(model_worker_batch)
-<<<<<<< HEAD
-            ret = EmbeddingBatchResult(
-                embeddings=embeddings, bid=model_worker_batch.bid
-            )
+            ret = EmbeddingBatchResult(embeddings=embeddings)
 
         # Capture prefill end time for EXTEND mode
         if batch.forward_mode == ForwardMode.EXTEND:
             current_time = time.perf_counter()
             for req in batch.reqs:
-                if req.prefill_start_time is not None and req.prefill_end_time is None:
-                    req.prefill_end_time = current_time
-=======
-            ret = EmbeddingBatchResult(embeddings=embeddings)
->>>>>>> 6a261aac
+                # if req.prefill_start_time is not None and req.prefill_end_time is None:
+                req.prefill_end_time = current_time
+
         return ret
 
     def process_batch_result(
